--- conflicted
+++ resolved
@@ -104,21 +104,6 @@
     k1: u64,
 }
 
-<<<<<<< HEAD
-=======
-/// Provides a [Hasher] factory. This is typically used (e.g. by [HashMap]) to create
-/// [AHasher]s in order to hash the keys of the map. See `build_hasher` below.
-///
-/// [build_hasher]: ahash::
-/// [Hasher]: std::hash::Hasher
-/// [BuildHasher]: std::hash::BuildHasher
-#[derive(Clone)]
-#[cfg(not(all(any(target_arch = "x86", target_arch = "x86_64"), target_feature = "aes")))]
-pub struct ABuildHasher {
-    key: u64,
-}
-
->>>>>>> 37ef182b
 impl ABuildHasher {
     #[inline]
     pub fn new() -> ABuildHasher {
@@ -129,24 +114,10 @@
         //only one multiply is needed because memory locations are not under an attackers control.
         let current_seed = previous.wrapping_mul(MULTIPLE).wrapping_add(stack_mem_loc).rotate_left(31);
         SEED.store(current_seed as usize, Ordering::Relaxed);
-<<<<<<< HEAD
-        return ABuildHasher { k0: &SEED as *const _ as u64, k1: current_seed };
-=======
-
-        //Scramble seeds (based on xoroshiro128+)
-        //This is intentionally not similar the hash algorithm
-        let mut k0 = &SEED as *const _ as u64;
-        let mut k1 = current_seed ^ k0;
-        k0 = k0.rotate_left(24) ^ k1 ^ (k1 << 16);
-        k1 = k1.rotate_left(37);
-
-        #[cfg(all(any(target_arch = "x86", target_arch = "x86_64"), target_feature = "aes"))]
-        return ABuildHasher { k0, k1 };
-        #[cfg(not(all(any(target_arch = "x86", target_arch = "x86_64"), target_feature = "aes")))]
         return ABuildHasher {
-            key: k0.wrapping_add(k1),
+            k0: &SEED as *const _ as u64,
+            k1: current_seed
         };
->>>>>>> 37ef182b
     }
 }
 
@@ -195,7 +166,6 @@
     }
 }
 
-<<<<<<< HEAD
 pub(crate) fn scramble_keys(k0: u64, k1: u64) -> (u64, u64) {
     //Scramble seeds (based on xoroshiro128+)
     //This is intentionally not similar the hash algorithm
@@ -204,24 +174,15 @@
     let k0 = k0.rotate_left(24) ^ k1 ^ (k1.wrapping_shl(16));
     let result2 = k0.wrapping_add(k1.rotate_left(37));
     return (result2, result1);
-
-}
-
-#[cfg(test)]
-=======
+}
+
 #[cfg(all(test, feature = "no_panic"))]
->>>>>>> 37ef182b
 #[inline(never)]
 #[no_panic]
 //#[no_mangle]
 fn hash_test_final(num: i32, string: &str) -> (u64, u64) {
-<<<<<<< HEAD
-    use core::hash::{Hasher};
+    use core::hash::Hasher;
     let builder = ABuildHasher::new();
-=======
-    use core::hash::Hasher;
-    let builder = ABuildHasher::default();
->>>>>>> 37ef182b
     let mut hasher1 = builder.build_hasher();
     let mut hasher2 = builder.build_hasher();
     hasher1.write_i32(num);
@@ -236,15 +197,12 @@
     use core::hash::BuildHasherDefault;
     use std::collections::HashMap;
 
-<<<<<<< HEAD
     #[inline(never)]
     fn hash_test_final_wrapper(num: i32, string: &str) {
         hash_test_final(num, string);
     }
 
-=======
     #[cfg(feature = "no_panic")]
->>>>>>> 37ef182b
     #[test]
     fn test_no_panic() {
         hash_test_final_wrapper(2, "");
