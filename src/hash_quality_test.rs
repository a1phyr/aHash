use core::hash::{Hash, Hasher};

fn assert_sufficiently_different(a: u64, b: u64, tolerance: i32) {
    let (same_byte_count, same_nibble_count) = count_same_bytes_and_nibbles(a, b);
    assert!(same_byte_count <= tolerance, "{:x} vs {:x}: {:}", a, b, same_byte_count);
    assert!(
        same_nibble_count <= tolerance * 3,
        "{:x} vs {:x}: {:}",
        a,
        b,
        same_nibble_count
    );
    let flipped_bits = (a ^ b).count_ones();
    assert!(
        flipped_bits > 12 && flipped_bits < 52,
        "{:x} and {:x}: {:}",
        a,
        b,
        flipped_bits
    );
    for rotate in 0..64 {
        let flipped_bits2 = (a ^ (b.rotate_left(rotate))).count_ones();
        assert!(
            flipped_bits2 > 10 && flipped_bits2 < 54,
            "{:x} and {:x}: {:}",
            a,
            b.rotate_left(rotate),
            flipped_bits2
        );
    }
}

fn count_same_bytes_and_nibbles(a: u64, b: u64) -> (i32, i32) {
    let mut same_byte_count = 0;
    let mut same_nibble_count = 0;
    for byte in 0..8 {
        let ba = (a >> 8 * byte) as u8;
        let bb = (b >> 8 * byte) as u8;
        if ba == bb {
            same_byte_count += 1;
        }
        if ba & 0xF0u8 == bb & 0xF0u8 {
            same_nibble_count += 1;
        }
        if ba & 0x0Fu8 == bb & 0x0Fu8 {
            same_nibble_count += 1;
        }
    }
    (same_byte_count, same_nibble_count)
}

fn test_keys_change_output<T: Hasher>(constructor: impl Fn(u64, u64) -> T) {
    let mut a = constructor(0, 0);
    let mut b = constructor(0, 1);
    let mut c = constructor(1, 0);
    let mut d = constructor(1, 1);
    "test".hash(&mut a);
    "test".hash(&mut b);
    "test".hash(&mut c);
    "test".hash(&mut d);
    assert_sufficiently_different(a.finish(), b.finish(), 1);
    assert_sufficiently_different(a.finish(), c.finish(), 1);
    assert_sufficiently_different(a.finish(), d.finish(), 1);
    assert_sufficiently_different(b.finish(), c.finish(), 1);
    assert_sufficiently_different(b.finish(), d.finish(), 1);
    assert_sufficiently_different(c.finish(), d.finish(), 1);
}

fn test_input_affect_every_byte<T: Hasher>(constructor: impl Fn(u64, u64) -> T) {
    let mut base = constructor(0, 0);
    0.hash(&mut base);
    let base = base.finish();
    for shift in 0..16 {
<<<<<<< HEAD
        let mut alternitives = vec!();
        for v in 0..256 {
=======
        let mut alternitives = vec![];
        for v in 1..256 {
>>>>>>> 37ef182b
            let input = (v as u128) << (shift * 8);
            let mut hasher = constructor(0, 0);
            input.hash(&mut hasher);
            alternitives.push(hasher.finish());
        }
        assert_each_byte_differes(base, alternitives);
    }
}

fn test_keys_affect_every_byte<T: Hasher>(constructor: impl Fn(u64, u64) -> T) {
    let mut base = constructor(0, 0);
    0.hash(&mut base);
    let base = base.finish();
    for shift in 0..8 {
<<<<<<< HEAD
        let mut alternitives1 = vec!();
        let mut alternitives2 = vec!();
        for v in 0..256 {
=======
        let mut alternitives1 = vec![];
        let mut alternitives2 = vec![];
        for v in 1..256 {
>>>>>>> 37ef182b
            let input = (v as u64) << (shift * 8);
            let mut hasher1 = constructor(input, 0);
            let mut hasher2 = constructor(0, input);
            0.hash(&mut hasher1);
            0.hash(&mut hasher2);
            alternitives1.push(hasher1.finish());
            alternitives2.push(hasher2.finish());
        }
        assert_each_byte_differes(base, alternitives1);
        assert_each_byte_differes(base, alternitives2);
    }
}

fn assert_each_byte_differes(base: u64, alternitives: Vec<u64>) {
    let mut changed_bits = 0_u64;
    for alternitive in alternitives {
        changed_bits |= base ^ alternitive
    }
    assert_eq!(core::u64::MAX, changed_bits, "Bits changed: {:x}", changed_bits);
}

fn test_finish_is_consistant<T: Hasher>(constructor: impl Fn(u64, u64) -> T) {
    let mut hasher = constructor(1, 2);
    "Foo".hash(&mut hasher);
    let a = hasher.finish();
    let b = hasher.finish();
    assert_eq!(a, b);
}

fn test_single_key_bit_flip<T: Hasher>(constructor: impl Fn(u64, u64) -> T) {
    for bit in 0..64 {
        let mut a = constructor(0, 0);
        let mut b = constructor(0, 1 << bit);
        let mut c = constructor(1 << bit, 0);
        "1234".hash(&mut a);
        "1234".hash(&mut b);
        "1234".hash(&mut c);
        assert_sufficiently_different(a.finish(), b.finish(), 2);
        assert_sufficiently_different(a.finish(), c.finish(), 2);
        assert_sufficiently_different(b.finish(), c.finish(), 2);
        let mut a = constructor(0, 0);
        let mut b = constructor(0, 1 << bit);
        let mut c = constructor(1 << bit, 0);
        "12345678".hash(&mut a);
        "12345678".hash(&mut b);
        "12345678".hash(&mut c);
        assert_sufficiently_different(a.finish(), b.finish(), 2);
        assert_sufficiently_different(a.finish(), c.finish(), 2);
        assert_sufficiently_different(b.finish(), c.finish(), 2);
        let mut a = constructor(0, 0);
        let mut b = constructor(0, 1 << bit);
        let mut c = constructor(1 << bit, 0);
        "1234567812345678".hash(&mut a);
        "1234567812345678".hash(&mut b);
        "1234567812345678".hash(&mut c);
        assert_sufficiently_different(a.finish(), b.finish(), 2);
        assert_sufficiently_different(a.finish(), c.finish(), 2);
        assert_sufficiently_different(b.finish(), c.finish(), 2);
    }
}

fn test_all_bytes_matter<T: Hasher>(hasher: impl Fn() -> T) {
    let mut item = vec![0; 256];
    let base_hash = hash(&item, &hasher);
    for pos in 0..256 {
        item[pos] = 255;
        let hash = hash(&item, &hasher);
        assert_ne!(base_hash, hash, "Position {} did not affect output", pos);
        item[pos] = 0;
    }
}

fn hash<T: Hasher>(b: &impl Hash, hasher: &dyn Fn() -> T) -> u64 {
    let mut hasher = hasher();
    b.hash(&mut hasher);
    hasher.finish()
}

fn test_single_bit_flip<T: Hasher>(hasher: impl Fn() -> T) {
    let size = 32;
    let compare_value = hash(&0u32, &hasher);
    for pos in 0..size {
        let test_value = hash(&(0 ^ (1u32 << pos)), &hasher);
        assert_sufficiently_different(compare_value, test_value, 2);
    }
    let size = 64;
    let compare_value = hash(&0u64, &hasher);
    for pos in 0..size {
        let test_value = hash(&(0 ^ (1u64 << pos)), &hasher);
        assert_sufficiently_different(compare_value, test_value, 2);
    }
    let size = 128;
    let compare_value = hash(&0u128, &hasher);
    for pos in 0..size {
        let test_value = hash(&(0 ^ (1u128 << pos)), &hasher);
        assert_sufficiently_different(compare_value, test_value, 2);
    }
}

fn test_padding_doesnot_collide<T: Hasher>(hasher: impl Fn() -> T) {
    for c in 0..128u8 {
        for string in ["", "1234", "12345678", "1234567812345678"].into_iter() {
            let mut short = hasher();
            string.hash(&mut short);
            let value = short.finish();
            let mut string = string.to_string();
            for num in 1..=128 {
                let mut long = hasher();
                string.push(c as char);
                string.hash(&mut long);
                let (same_bytes, same_nibbles) = count_same_bytes_and_nibbles(value, long.finish());
                assert!(
                    same_bytes <= 2,
                    format!("{} bytes of {} -> {:x} vs {:x}", num, c, value, long.finish())
                );
                assert!(
                    same_nibbles <= 8,
                    format!("{} bytes of {} -> {:x} vs {:x}", num, c, value, long.finish())
                );
                let flipped_bits = (value ^ long.finish()).count_ones();
                assert!(flipped_bits > 10);
            }
        }
    }
}

fn test_bucket_distributin<T: Hasher>(hasher: impl Fn() -> T) {
    let sequence: Vec<_> = (0..320000).into_iter().collect();
    check_for_collisions(&hasher, &sequence, 32);
    let sequence: Vec<_> = (0..2560000).into_iter().collect();
    check_for_collisions(&hasher, &sequence, 256);
    let sequence: Vec<_> = (0..320000).into_iter().map(|i| i * 1024).collect();
    check_for_collisions(&hasher, &sequence, 32);
    let sequence: Vec<_> = (0..2560000_u64).into_iter().map(|i| i * 1024).collect();
    check_for_collisions(&hasher, &sequence, 256);
}

fn test_hash_common_words<T: Hasher>(hasher: impl Fn() -> T) {
    let words: Vec<_> = r#"
a, ability, able, about, above, accept, according, account, across, act, action,
activity, actually, add, address, administration, admit, adult, affect, after,
again, against, age, agency, agent, ago, agree, agreement, ahead, air, all,
allow, almost, alone, along, already, also, although, always, American, among,
amount, analysis, and, animal, another, answer, any, anyone, anything, appear,
apply, approach, area, argue, arm, around, arrive, art, article, artist, as,
ask, assume, at, attack, attention, attorney, audience, author, authority,
available, avoid, away, baby, back, bad, bag, ball, bank, bar, base, be, beat,
beautiful, because, become, bed, before, begin, behavior, behind, believe,
benefit, best, better, between, beyond, big, bill, billion, bit, black, blood,
blue, board, body, book, born, both, box, boy, break, bring, brother, budget,
build, building, business, but, buy, by, call, camera, campaign, can, cancer,
candidate, capital, car, card, care, career, carry, case, catch, cause, cell,
center, central, century, certain, certainly, chair, challenge, chance, change,
character, charge, check, child, choice, choose, church, citizen, city, civil,
claim, class, clear, clearly, close, coach, cold, collection, college, color,
come, commercial, common, community, company, compare, computer, concern,
condition, conference, Congress, consider, consumer, contain, continue, control,
cost, could, country, couple, course, court, cover, create, crime, cultural,
culture, cup, current, customer, cut, dark, data, daughter, day, dead, deal,
death, debate, decade, decide, decision, deep, defense, degree, Democrat,
democratic, describe, design, despite, detail, determine, develop, development,
die, difference, different, difficult, dinner, direction, director, discover,
discuss, discussion, disease, do, doctor, dog, door, down, draw, dream, drive,
drop, drug, during, each, early, east, easy, eat, economic, economy, edge,
education, effect, effort, eight, either, election, else, employee, end, energy,
enjoy, enough, enter, entire, environment, environmental, especially, establish,
even, evening, event, ever, every, everybody, everyone, everything, evidence,
exactly, example, executive, exist, expect, experience, expert, explain, eye,
face, fact, factor, fail, fall, family, far, fast, father, fear, federal, feel,
feeling, few, field, fight, figure, fill, film, final, finally, financial, find,
fine, finger, finish, fire, firm, first, fish, five, floor, fly, focus, follow,
food, foot, for, force, foreign, forget, form, former, forward, four, free,
friend, from, front, full, fund, future, game, garden, gas, general, generation,
get, girl, give, glass, go, goal, good, government, great, green, ground, group,
grow, growth, guess, gun, guy, hair, half, hand, hang, happen, happy, hard,
have, he, head, health, hear, heart, heat, heavy, help, her, here, herself,
high, him, himself, his, history, hit, hold, home, hope, hospital, hot, hotel,
hour, house, how, however, huge, human, hundred, husband, I, idea, identify, if,
image, imagine, impact, important, improve, in, include, including, increase,
indeed, indicate, individual, industry, information, inside, instead,
institution, interest, interesting, international, interview, into, investment,
involve, issue, it, item, its, itself, job, join, just, keep, key, kid, kill,
kind, kitchen, know, knowledge, land, language, large, last, late, later, laugh,
law, lawyer, lay, lead, leader, learn, least, leave, left, leg, legal, less,
let, letter, level, lie, life, light, like, likely, line, list, listen, little,
live, local, long, look, lose, loss, lot, love, low, machine, magazine, main,
maintain, major, majority, make, man, manage, management, manager, many, market,
marriage, material, matter, may, maybe, me, mean, measure, media, medical, meet,
meeting, member, memory, mention, message, method, middle, might, military,
million, mind, minute, miss, mission, model, modern, moment, money, month, more,
morning, most, mother, mouth, move, movement, movie, Mr, Mrs, much, music, must,
my, myself, name, nation, national, natural, nature, near, nearly, necessary,
need, network, never, new, news, newspaper, next, nice, night, no, none, nor,
north, not, note, nothing, notice, now, n't, number, occur, of, off, offer,
office, officer, official, often, oh, oil, ok, old, on, once, one, only, onto,
open, operation, opportunity, option, or, order, organization, other, others,
our, out, outside, over, own, owner, page, pain, painting, paper, parent, part,
participant, particular, particularly, partner, party, pass, past, patient,
pattern, pay, peace, people, per, perform, performance, perhaps, period, person,
personal, phone, physical, pick, picture, piece, place, plan, plant, play,
player, PM, point, police, policy, political, politics, poor, popular,
population, position, positive, possible, power, practice, prepare, present,
president, pressure, pretty, prevent, price, private, probably, problem,
process, produce, product, production, professional, professor, program,
project, property, protect, prove, provide, public, pull, purpose, push, put,
quality, question, quickly, quite, race, radio, raise, range, rate, rather,
reach, read, ready, real, reality, realize, really, reason, receive, recent,
recently, recognize, record, red, reduce, reflect, region, relate, relationship,
religious, remain, remember, remove, report, represent, Republican, require,
research, resource, respond, response, responsibility, rest, result, return,
reveal, rich, right, rise, risk, road, rock, role, room, rule, run, safe, same,
save, say, scene, school, science, scientist, score, sea, season, seat, second,
section, security, see, seek, seem, sell, send, senior, sense, series, serious,
serve, service, set, seven, several, sex, sexual, shake, share, she, shoot,
short, shot, should, shoulder, show, side, sign, significant, similar, simple,
simply, since, sing, single, sister, sit, site, situation, six, size, skill,
skin, small, smile, so, social, society, soldier, some, somebody, someone,
something, sometimes, son, song, soon, sort, sound, source, south, southern,
space, speak, special, specific, speech, spend, sport, spring, staff, stage,
stand, standard, star, start, state, statement, station, stay, step, still,
stock, stop, store, story, strategy, street, strong, structure, student, study,
stuff, style, subject, success, successful, such, suddenly, suffer, suggest,
summer, support, sure, surface, system, table, take, talk, task, tax, teach,
teacher, team, technology, television, tell, ten, tend, term, test, than, thank,
that, the, their, them, themselves, then, theory, there, these, they, thing,
think, third, this, those, though, thought, thousand, threat, three, through,
throughout, throw, thus, time, to, today, together, tonight, too, top, total,
tough, toward, town, trade, traditional, training, travel, treat, treatment,
tree, trial, trip, trouble, true, truth, try, turn, TV, two, type, under,
understand, unit, until, up, upon, us, use, usually, value, various, very,
victim, view, violence, visit, voice, vote, wait, walk, wall, want, war, watch,
water, way, we, weapon, wear, week, weight, well, west, western, what, whatever,
when, where, whether, which, while, white, who, whole, whom, whose, why, wide,
wife, will, win, wind, window, wish, with, within, without, woman, wonder, word,
work, worker, world, worry, would, write, writer, wrong, yard, yeah, year, yes,
yet, you, young, your, yourself"#
        .split(',')
        .map(|word| word.trim())
        .collect();

    let mut word_pairs: Vec<_> = Vec::new();
    for word in &words {
        for other_word in &words {
            word_pairs.push(word.to_string() + " " + other_word);
        }
    }

    check_for_collisions(&hasher, &word_pairs, 32);
}

fn check_for_collisions<T: Hasher, H: Hash>(hasher: &impl Fn() -> T, items: &Vec<H>, bucket_count: usize) {
    let mut buckets = vec![0; bucket_count];
    for item in items {
        let value = hash(item, &hasher) as usize;
        println!("{:x}", value);
        buckets[value % bucket_count] += 1;
    }
    let mean = items.len() / bucket_count;
    let max = *buckets.iter().max().unwrap();
    let min = *buckets.iter().min().unwrap();
    assert!((min as f64) > (mean as f64) * 0.95, "min: {}, max:{}, {:?}", min, max, buckets);
    assert!((max as f64) < (mean as f64) * 1.05, "min: {}, max:{}, {:?}", min, max, buckets);
}

#[cfg(test)]
mod fallback_tests {
    use crate::fallback_hash::*;
    use crate::hash_quality_test::*;

    #[test]
    fn fallback_single_bit_flip() {
        test_single_bit_flip(|| AHasher::test_with_keys(0, 0))
    }

    #[test]
    fn fallback_single_key_bit_flip() {
        test_single_key_bit_flip(AHasher::test_with_keys)
    }

    #[test]
    fn fallback_all_bytes_matter() {
        test_all_bytes_matter(|| AHasher::test_with_keys(0, 0));
    }

    #[test]
    fn fallback_keys_change_output() {
        test_keys_change_output(AHasher::test_with_keys);
    }

    #[test]
    fn fallback_input_affect_every_byte() {
        test_input_affect_every_byte(AHasher::test_with_keys);
    }

    #[test]
    fn fallback_keys_affect_every_byte() {
        test_keys_affect_every_byte(AHasher::test_with_keys);
    }

    #[test]
    fn fallback_finish_is_consistant() {
        test_finish_is_consistant(AHasher::test_with_keys)
    }

    #[test]
    fn fallback_padding_doesnot_collide() {
        test_padding_doesnot_collide(|| AHasher::test_with_keys(0, 1))
    }

    #[test]
    fn fallback_bucket_distributin() {
        test_bucket_distributin(|| AHasher::test_with_keys(0x0123456789ABCDEF, 0x0123456789ABCDEF))
    }

    #[test]
    fn fallback_word_distribution() {
        test_hash_common_words(|| AHasher::test_with_keys(0x0123456789ABCDEF, 0x0123456789ABCDEF))
    }
}

///Basic sanity tests of the cypto properties of aHash.
#[cfg(all(any(target_arch = "x86", target_arch = "x86_64"), target_feature = "aes"))]
#[cfg(test)]
mod aes_tests {
    use crate::aes_hash::*;
    use crate::hash_quality_test::*;
    use std::hash::{Hash, Hasher};

    const BAD_KEY: u64 = 0x5252_5252_5252_5252; //Thi   s encrypts to 0.

    #[test]
    fn test_single_bit_in_byte() {
        let mut hasher1 = AHasher::new_with_keys(64, 64);
        8_u32.hash(&mut hasher1);
        let mut hasher2 = AHasher::new_with_keys(64, 64);
        0_u32.hash(&mut hasher2);
        assert_sufficiently_different(hasher1.finish(), hasher2.finish(), 1);
    }

    #[test]
    fn aes_single_bit_flip() {
        test_single_bit_flip(|| AHasher::test_with_keys(BAD_KEY, BAD_KEY))
    }

    #[test]
    fn aes_single_key_bit_flip() {
        test_single_key_bit_flip(|k1, k2| AHasher::test_with_keys(k1, k2))
    }

    #[test]
    fn aes_all_bytes_matter() {
        test_all_bytes_matter(|| AHasher::test_with_keys(BAD_KEY, BAD_KEY));
    }

    #[test]
    fn aes_keys_change_output() {
        test_keys_change_output(AHasher::test_with_keys);
    }

    #[test]
    fn aes_input_affect_every_byte() {
        test_input_affect_every_byte(AHasher::test_with_keys);
    }

    #[test]
    fn aes_keys_affect_every_byte() {
        test_keys_affect_every_byte(AHasher::test_with_keys);
    }
    #[test]
    fn aes_finish_is_consistant() {
        test_finish_is_consistant(AHasher::test_with_keys)
    }

    #[test]
    fn aes_padding_doesnot_collide() {
        test_padding_doesnot_collide(|| AHasher::test_with_keys(BAD_KEY, BAD_KEY))
    }

    #[test]
    fn aes_bucket_distributin() {
        test_bucket_distributin(|| AHasher::test_with_keys(0x0123456789ABCDEF, 0x0123456789ABCDEF))
    }

    #[test]
    fn aes_word_distribution() {
        test_hash_common_words(|| AHasher::test_with_keys(0x0123456789ABCDEF, 0x0123456789ABCDEF))
    }
}<|MERGE_RESOLUTION|>--- conflicted
+++ resolved
@@ -71,13 +71,8 @@
     0.hash(&mut base);
     let base = base.finish();
     for shift in 0..16 {
-<<<<<<< HEAD
-        let mut alternitives = vec!();
+        let mut alternitives = vec![];
         for v in 0..256 {
-=======
-        let mut alternitives = vec![];
-        for v in 1..256 {
->>>>>>> 37ef182b
             let input = (v as u128) << (shift * 8);
             let mut hasher = constructor(0, 0);
             input.hash(&mut hasher);
@@ -92,15 +87,9 @@
     0.hash(&mut base);
     let base = base.finish();
     for shift in 0..8 {
-<<<<<<< HEAD
-        let mut alternitives1 = vec!();
-        let mut alternitives2 = vec!();
-        for v in 0..256 {
-=======
         let mut alternitives1 = vec![];
         let mut alternitives2 = vec![];
-        for v in 1..256 {
->>>>>>> 37ef182b
+        for v in 0..256 {
             let input = (v as u64) << (shift * 8);
             let mut hasher1 = constructor(input, 0);
             let mut hasher2 = constructor(0, input);
