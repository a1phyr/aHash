use crate::convert::*;
<<<<<<< HEAD
use crate::scramble_keys;
use core::hash::{Hasher};
use const_random::const_random;

const PAD : u128 = const_random!(u128);
=======
use core::hash::Hasher;

///Just a simple bit pattern.
const PAD: u128 = 0xF0E1_D2C3_B4A5_9687_7869_5A4B_3C2D_1E0F;
>>>>>>> 37ef182b

/// A `Hasher` for hashing an arbitrary stream of bytes.
///
/// Instances of [`AHasher`] represent state that is updated while hashing data.
///
/// Each method updates the internal state based on the new data provided. Once
/// all of the data has been provided, the resulting hash can be obtained by calling
/// `finish()`
///
/// [Clone] is also provided in case you wish to calculate hashes for two different items that
/// start with the same data.
///
#[derive(Debug, Clone)]
pub struct AHasher {
    buffer: [u64; 2],
}

impl AHasher {
    /// Creates a new hasher keyed to the provided keys.
    /// # Example
    ///
    /// ```
    /// use std::hash::Hasher;
    /// use ahash::AHasher;
    ///
    /// let mut hasher = AHasher::new_with_keys(123, 456);
    ///
    /// hasher.write_u32(1989);
    /// hasher.write_u8(11);
    /// hasher.write_u8(9);
    /// hasher.write(b"Huh?");
    ///
    /// println!("Hash is {:x}!", hasher.finish());
    /// ```
    #[inline]
    pub fn new_with_keys(key0: u64, key1: u64) -> Self {
        Self { buffer: [key0, key1] }
    }

    #[cfg(test)]
    pub(crate) fn test_with_keys(key1: u64, key2: u64) -> AHasher {
        let (k1, k2) = scramble_keys(key1, key2);
        AHasher { buffer: [k1, k2] }
    }
}

#[inline(never)]
#[no_mangle]
fn hash_test_aes(input: &[u8]) -> u64 {
    let mut a = AHasher::new_with_keys(67, 87);
    a.write(input);
    a.finish()
}

/// Provides methods to hash all of the primitive types.
impl Hasher for AHasher {
    #[inline]
    fn write_u8(&mut self, i: u8) {
        self.write_u128(i as u128);
    }

    #[inline]
    fn write_u16(&mut self, i: u16) {
        self.write_u128(i as u128);
    }

    #[inline]
    fn write_u32(&mut self, i: u32) {
        self.write_u128(i as u128);
    }

    #[inline]
    fn write_u128(&mut self, i: u128) {
        self.buffer = aeshash(self.buffer.convert(), i).convert();
    }

    #[inline]
    fn write_usize(&mut self, i: usize) {
        self.write_u64(i as u64);
    }

    #[inline]
    fn write_u64(&mut self, i: u64) {
        self.write_u128(i as u128);
    }

    #[inline]
    fn write(&mut self, input: &[u8]) {
        let mut data = input;
        let length = data.len() as u64;
        //This will be scrambled by the first AES round in any branch.
        self.buffer[1] = self.buffer[1].wrapping_add(length);
        //A 'binary search' on sizes reduces the number of comparisons.
        if data.len() <= 8 {
            if data.len() >= 2 {
                if data.len() >= 4 {
                    //len 4-8
                    self.buffer = aeshash(self.buffer.convert(), data.read_u32().0 as u128).convert();
                    self.buffer = aeshash(self.buffer.convert(), data.read_last_u32() as u128).convert();
                } else {
                    //len 2-3
                    self.buffer = aeshash(self.buffer.convert(), data.read_u16().0 as u128).convert();
                    self.buffer = aeshash(self.buffer.convert(), data[data.len() - 1] as u128).convert();
                }
            } else {
                let value;
                if data.len() > 0 {
                    value = data[0]; //len 1
                } else {
                    value = 0;
                }
                self.buffer = aeshash(self.buffer.convert(), value as u128).convert();
            }
        } else {
            if data.len() > 32 {
                if data.len() > 64 {
                    let (_, tail) = data.split_at(data.len() - 32);
                    let mut par_block: u128 = self.buffer.convert();
                    while data.len() > 32 {
                        let (b1, rest) = data.read_u128();
                        self.buffer = aeshash(self.buffer.convert(), b1).convert();
                        data = rest;
                        let (b2, rest) = data.read_u128();
                        par_block = aeshash(par_block, b2);
                        data = rest;
                    }
                    let (b1, rest) = tail.read_u128();
                    self.buffer = aeshash(self.buffer.convert(), b1).convert();
                    let (b2, _) = rest.read_u128();
                    par_block = aeshash(par_block, b2);
                    self.buffer = aeshash(self.buffer.convert(), par_block).convert();
                } else {
                    //len 33-64
                    let (head, _) = data.split_at(32);
                    let (_, tail) = data.split_at(data.len() - 32);
                    self.buffer = aeshash(self.buffer.convert(), head.read_u128().0).convert();
                    self.buffer = aeshash(self.buffer.convert(), head.read_last_u128()).convert();
                    self.buffer = aeshash(self.buffer.convert(), tail.read_u128().0).convert();
                    self.buffer = aeshash(self.buffer.convert(), tail.read_last_u128()).convert();
                }
            } else {
                if data.len() > 16 {
                    //len 17-32
                    self.buffer = aeshash(self.buffer.convert(), data.read_u128().0).convert();
                    self.buffer = aeshash(self.buffer.convert(), data.read_last_u128()).convert();
                } else {
                    //len 9-16
                    self.buffer = aeshash(self.buffer.convert(), data.read_u64().0 as u128).convert();
                    self.buffer = aeshash(self.buffer.convert(), data.read_last_u64() as u128).convert();
                }
            }
        }
    }
    #[inline]
    fn finish(&self) -> u64 {
        let result: [u64; 2] = aeshash(aeshash(self.buffer.convert(), PAD), PAD).convert();
        result[0] //.wrapping_add(result[1])
    }
}

#[cfg(all(any(target_arch = "x86", target_arch = "x86_64"), target_feature = "aes"))]
#[inline(always)]
fn aeshash(value: u128, xor: u128) -> u128 {
    #[cfg(target_arch = "x86")]
    use core::arch::x86::*;
    #[cfg(target_arch = "x86_64")]
    use core::arch::x86_64::*;
    use core::mem::transmute;
    unsafe {
        let value = transmute(value);
        transmute(_mm_aesdec_si128(value, transmute(xor)))
    }
}

#[cfg(test)]
mod tests {
    use crate::aes_hash::*;
    use crate::convert::Convert;
    use std::collections::HashMap;
    use std::hash::BuildHasherDefault;

    #[test]
    fn test_builder() {
        let mut map = HashMap::<u32, u64, BuildHasherDefault<AHasher>>::default();
        map.insert(1, 3);
    }

    #[test]
    fn test_default() {
        let hasher_a = AHasher::default();
        assert_ne!(0, hasher_a.buffer[0]);
        assert_ne!(0, hasher_a.buffer[1]);
        assert_ne!(hasher_a.buffer[0], hasher_a.buffer[1]);
        let hasher_b = AHasher::default();
        assert_eq!(hasher_a.buffer[0], hasher_b.buffer[0]);
        assert_eq!(hasher_a.buffer[1], hasher_b.buffer[1]);
    }

    #[test]
    fn test_hash() {
        let mut result: [u64; 2] = [0x6c62272e07bb0142, 0x62b821756295c58d];
        let value: [u64; 2] = [1 << 32, 0xFEDCBA9876543210];
        result = aeshash(value.convert(), result.convert()).convert();
        result = aeshash(result.convert(), result.convert()).convert();
        let mut result2: [u64; 2] = [0x6c62272e07bb0142, 0x62b821756295c58d];
        let value2: [u64; 2] = [1, 0xFEDCBA9876543210];
        result2 = aeshash(value2.convert(), result2.convert()).convert();
        result2 = aeshash(result2.convert(), result.convert()).convert();
        let result: [u8; 16] = result.convert();
        let result2: [u8; 16] = result2.convert();
        assert_ne!(hex::encode(result), hex::encode(result2));
    }

    #[test]
    fn test_conversion() {
        let input: &[u8] = "dddddddd".as_bytes();
        let bytes: u64 = as_array!(input, 8).convert();
        assert_eq!(bytes, 0x6464646464646464);
    }
}<|MERGE_RESOLUTION|>--- conflicted
+++ resolved
@@ -1,16 +1,9 @@
 use crate::convert::*;
-<<<<<<< HEAD
 use crate::scramble_keys;
 use core::hash::{Hasher};
 use const_random::const_random;
 
 const PAD : u128 = const_random!(u128);
-=======
-use core::hash::Hasher;
-
-///Just a simple bit pattern.
-const PAD: u128 = 0xF0E1_D2C3_B4A5_9687_7869_5A4B_3C2D_1E0F;
->>>>>>> 37ef182b
 
 /// A `Hasher` for hashing an arbitrary stream of bytes.
 ///
