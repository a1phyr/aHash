--- conflicted
+++ resolved
@@ -38,7 +38,6 @@
 | u32            | 12.303 ns | 2.1232 ns | **1.1491 ns** | 1.4612 ns | 1.2270 ns |
 | u64            | 14.648 ns | 4.3945 ns | **1.1623 ns** | 1.4695 ns | 1.2297 ns |
 | u128           | 17.207 ns | 9.5498 ns | **1.4231 ns** | 1.4612 ns | 1.7304 ns |
-<<<<<<< HEAD
 | 1 byte string  | 16.042 ns | 1.9192 ns | 2.5481 ns | 1.8071 ns | **1.8033 ns** |
 | 3 byte string  | 16.775 ns | 3.5305 ns | 4.5138 ns | **1.9449 ns** | 1.9748 ns |
 | 4 byte string  | 15.726 ns | 3.8268 ns | **1.2745 ns** | 1.8458 ns | 1.9863 ns |
@@ -50,19 +49,6 @@
 | 68 byte string | 33.370 ns | 65.900 ns | 6.4713 ns | **4.6701 ns** | 11.616 ns |
 | 132 byte string| 52.996 ns | 158.34 ns | 14.245 ns | **6.1235 ns** | 18.037 ns |
 |1024 byte string| 337.01 ns | 1453.1 ns | 205.60 ns | **31.680 ns** | 101.57 ns |
-=======
-| 1 byte string  | 16.042 ns | 1.9192 ns | 2.5481 ns | **1.8071 ns** | 2.2362 ns |
-| 3 byte string  | 16.775 ns | 3.5305 ns | 4.5138 ns | 2.1628 ns | **1.9676 ns** |
-| 4 byte string  | 15.726 ns | 3.8268 ns | **1.2745 ns** | 1.8462 ns | 1.9960 ns |
-| 7 byte string  | 19.970 ns | 5.9849 ns | 3.9006 ns | **1.8457 ns** | 1.9829 ns |
-| 8 byte string  | 18.103 ns | 4.5923 ns | 2.2808 ns | **1.8436 ns** | 1.9855 ns |
-| 15 byte string | 22.637 ns | 10.361 ns | 6.0990 ns | **1.8519 ns** | 2.9646 ns |
-| 16 byte string | 19.882 ns | 9.8525 ns | 2.7562 ns | **1.8474 ns** | 2.9705 ns |
-| 24 byte string | 21.893 ns | 16.640 ns | 3.2014 ns | **1.8201 ns** | 5.5825 ns |
-| 68 byte string | 33.370 ns | 65.900 ns | 6.4713 ns | **4.6586 ns** | 11.617 ns |
-| 132 byte string| 52.996 ns | 158.34 ns | 14.245 ns | **6.1287 ns** | 18.045 ns |
-|1024 byte string| 337.01 ns | 1453.1 ns | 205.60 ns | **31.676 ns** | 101.48 ns |
->>>>>>> 0769fb64
 
 * Fallback refers to the algorithm aHash would use if AES instruction are unavailable. 
 For reference a hash that does nothing (not even reads the input data takes) **0.844 ns**. So that represents the fastest
